--- conflicted
+++ resolved
@@ -84,7 +84,6 @@
     resolution : Rc<ModuleResolution<M>>
 }
 
-<<<<<<< HEAD
 pub enum AlgebraicObjectsBundleChoice {
     FinitelyPresented(AlgebraicObjectsBundle<FPModule>),
     FiniteDimensional(AlgebraicObjectsBundle<FDModule>)
@@ -107,11 +106,6 @@
 }
 
 pub fn construct_helper<M : Module + Sized>(config : &Config, mut json : Value) -> Result<AlgebraicObjectsBundle<M>, Box<dyn Error>> {
-=======
-pub fn construct(config : &Config) -> Result<AlgebraicObjectsBundle, Box<dyn Error>> {
-    let contents = std::fs::read_to_string(&config.module_path)?;
-    let mut json : Value = serde_json::from_str(&contents)?;
->>>>>>> 4ec85099
     let p = json["p"].as_u64().unwrap() as u32;
 
     // You need a box in order to allow for different possible types implementing the same trait
@@ -133,7 +127,8 @@
 }
 
 pub fn construct(config : &Config) -> Result<AlgebraicObjectsBundleChoice, Box<dyn Error>> {
-    let contents = std::fs::read_to_string(format!("static/modules/{}.json", config.module_name))?;
+    let contents = std::fs::read_to_string(&config.module_path)?;
+    let json : Value = serde_json::from_str(&contents)?;
     let json : Value = serde_json::from_str(&contents)?;
     let module_type = &json["type"].as_str().unwrap();
     match module_type {
